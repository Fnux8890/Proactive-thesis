# Combined Docker Compose for DataIngestion (Rust + Python Pipelines)
# Located in DataIngestion/docker-compose.yml

services:
  # --- Rust Pipeline Services ---
  rust_pipeline:
    build:
      context: ./rust_pipeline # Adjusted build context
      dockerfile: Dockerfile
      args:
        CACHEBUST: ${CACHEBUST:-1}
    volumes:
      # Mount the data directory relative to DataIngestion parent
      - ../Data:/app/data:ro
      - ./rust_pipeline/pipeline_logs:/app/logs:rw # Adjusted path
      - ./rust_pipeline/data_pipeline/output:/app/output:rw
    depends_on:
      redis:
        condition: service_started
      db:
        condition: service_healthy
    environment:
      DATA_SOURCE_PATH: /app/data
      REDIS_URL: redis://redis:6379
      DATABASE_URL: postgresql://postgres:postgres@db:5432/postgres
    networks:
      - ingestion-net

  redis:
    image: redis:alpine
    restart: always
    command: redis-server --save 60 1 --loglevel warning
    volumes:
      - redis-data:/data
    networks:
      - ingestion-net
    healthcheck:
      test: [ "CMD", "redis-cli", "ping" ]
      interval: 10s
      timeout: 5s
      retries: 5

  # Single Database Service (from rust_pipeline definition)
  db:
    image: timescale/timescaledb:latest-pg16
    restart: always
    environment:
      POSTGRES_USER: "postgres"
      POSTGRES_PASSWORD: "postgres"
    ports:
      - "5432:5432"
    volumes:
      # Mount main init script first (for sensor_data table)
      - ./rust_pipeline/db_init/init.sql:/docker-entrypoint-initdb.d/00_init_sensor_data.sql:ro # Adjusted path
      # Mount script to create extra DBs needed by Python pipeline services
      - ./simulation_data_prep/create_extra_dbs.sql:/docker-entrypoint-initdb.d/01_create_extra_dbs.sql:ro # Adjusted path
      - postgres-data:/var/lib/postgresql/data
    networks:
      - ingestion-net
    healthcheck:
      test: [ "CMD-SHELL", "pg_isready -U postgres -d postgres || exit 1" ]
      interval: 10s
      timeout: 5s
      retries: 5

  pgadmin:
    image: dpage/pgadmin4:latest
    restart: always
    environment:
      PGADMIN_DEFAULT_EMAIL: "admin@example.com"
      PGADMIN_DEFAULT_PASSWORD: "admin"
      PGADMIN_CONFIG_SERVER_MODE: "False"
      PGADMIN_SETUP_EMAIL: "admin@example.com"
      PGADMIN_SETUP_PASSWORD: "admin"
    volumes:
      - pgadmin-data:/var/lib/pgadmin
      - ./rust_pipeline/servers.json:/pgadmin4/servers.json:ro # Adjusted path
    ports:
      - "5050:80"
    depends_on:
      db:
        condition: service_healthy
    networks:
      - ingestion-net

  # --- Python Pipeline Services ---
  data-prep:
    build:
      context: ./simulation_data_prep # Adjusted build context
      dockerfile: Dockerfile
    env_file:
      - ./.env # Load from the same directory as this docker-compose.yml
    command: [ "prefect", "worker", "start", "--pool", "default-process-pool", "--limit", "1" ] # Use direct CLI command
    environment:
      - PREFECT_API_URL=http://orion:4200/api
      - PREFECT_LOGGING_LEVEL=DEBUG
      - PYTHONUNBUFFERED=1 # Ensure logs appear immediately
      - PYTHONPATH=/app # Add project root to Python path
      - SKIP_GE_VALIDATION=true # Skip Great Expectations validation
      # Pass through host environment variables
      # - USE_GPU=${USE_GPU:-false} # Example, passed from host
      # - PARALLEL_EXECUTION=${PARALLEL_EXECUTION:-true} # Example
      # - ONLY_EARLIEST_DATE=${ONLY_EARLIEST_DATE:-false} # Example
    depends_on:
      orion:
        condition: service_healthy
      db:
        condition: service_healthy
    volumes:
      - ./simulation_data_prep/src:/app/src
      - ./simulation_data_prep/output:/app/output
      - ./simulation_data_prep/plant_config.json:/app/plant_config.json
      - ./simulation_data_prep/feast_repo:/app/feast_repo
      - ./simulation_data_prep/great_expectations:/app/great_expectations
      - ./simulation_data_prep/dao:/app/dao
      - ./simulation_data_prep/transforms:/app/transforms
      - ./simulation_data_prep/loading:/app/loading
      - ./simulation_data_prep/validation:/app/validation
      - prefect_data:/root/.prefect
    networks:
      - ingestion-net

  orion:
    build:
      context: ./simulation_data_prep # Adjusted build context
      dockerfile: orion.Dockerfile # Relative path from context
    command: prefect server start --host 0.0.0.0 --log-level debug
    # Map host port 4201 to container port 4200 for UI access
    ports:
      - "4201:4200"
    environment:
      - PREFECT_LOGGING_LEVEL=DEBUG
      # Point the UI (browser) to the host port where the API is exposed
      - PREFECT_UI_API_URL=http://localhost:4201/api
      - PREFECT_API_DATABASE_CONNECTION_URL=postgresql+asyncpg://postgres:postgres@db:5432/prefect
    volumes:
      - prefect_db:/root/.prefect/
    depends_on:
      db:
        condition: service_healthy
    healthcheck:
      test: [ "CMD-SHELL", "curl -fs http://localhost:4200/health/live || exit 1" ]
      interval: 10s
      timeout: 5s
      retries: 5
    networks:
      - ingestion-net

  mlflow-server:
    build:
      context: ./simulation_data_prep # Adjusted build context
      dockerfile: mlflow.Dockerfile # Relative path from context
    # Reverted command to use default filesystem artifact root
    command: >
      mlflow server --host 0.0.0.0 --port 5000  --backend-store-uri postgresql+psycopg2://postgres:postgres@db:5432/mlflow  --default-artifact-root /mlflow/artifacts 
    environment:
      - POSTGRES_USER=postgres
      - POSTGRES_PASSWORD=postgres
    # Re-enabled volume mount for artifacts
    volumes:
      - mlflow_data:/mlflow/artifacts:rw
    ports:
      - "5001:5000"
    depends_on:
      db:
        condition: service_healthy
    networks:
      - ingestion-net

  # Test service for Python pipeline unit tests
  test:
    build:
      context: ./simulation_data_prep # Adjusted build context
      dockerfile: Dockerfile
    working_dir: /app # Set working directory for consistency
    env_file:
      - ./.env # Load from the same directory as this docker-compose.yml
    # Add PYTHONPATH to help with module discovery
    environment:
      - PYTHONPATH=/app
    depends_on:
      db:
        condition: service_healthy
    entrypoint: [ "pytest", "--maxfail=1" ]
    volumes:
      # Mount source code needed for tests (read-only is fine for code)
      - ./simulation_data_prep/src:/app/src:ro
      - ./simulation_data_prep/dao:/app/dao:ro
      - ./simulation_data_prep/transforms:/app/transforms:ro
      - ./simulation_data_prep/loading:/app/loading:ro
      - ./simulation_data_prep/validation:/app/validation:ro
      # Mount the tests directory read-write to allow log file creation
      - ./simulation_data_prep/src/tests:/app/src/tests:rw
      # Mount config file needed by tests
      - ./simulation_data_prep/plant_config.json:/app/plant_config.json:ro
      # Mount sample data needed by tests (relative to docker-compose.yml location)
      - ../Data:/app/data:ro
    networks:
      - ingestion-net

  # --- New one-shot service for Prefect Deployment ---
  prefect-deployer:
    build:
      context: ./simulation_data_prep
      dockerfile: Dockerfile
    restart: "no"
    networks:
      - ingestion-net
    env_file:
      - ./.env
    environment:
      - PREFECT_API_URL=http://orion:4200/api
    # Restore original command 
    command: [ "echo", "Deployer container ready, awaiting command..." ] # Was: ["sleep", "infinity"]
    volumes:
      # Mount the entire simulation_data_prep directory
      - ./simulation_data_prep:/app
    working_dir: /app
    depends_on:
      orion:
        condition: service_healthy

  model_builder:
    build:
      context: ./model_builder # NEW → use the Dockerfile you just wrote
    runtime: nvidia
    environment:
      - NVIDIA_VISIBLE_DEVICES=all
      - NVIDIA_DRIVER_CAPABILITIES=compute,utility # Ensure capabilities are set here if needed by runtime
      - GPU_TAG=gtx1660super # Example: Set the tag for the specific GPU being used
      - MLFLOW_TRACKING_URI=http://mlflow-server:5000 # Explicitly set URI
    volumes:
      - ./simulation_data_prep/output:/data:ro
      - ./model_builder/models:/models
      - ./model_builder/model_builder_mlflow_staging:/mlflow
    command: [ "python", "-m", "src.training.train_surrogate", "--epochs", "50", "--data-dir", "/data", "--model-dir", "/models" ]
    depends_on:
      mlflow-server:
        condition: service_started # Wait for mlflow server (adjust if healthcheck added)
      db:
        # MLflow server itself depends on DB being healthy
        condition: service_healthy
    # Add the service to the user-defined network
    networks:
      - ingestion-net

  # --- Feature Extraction Pipeline Services (Era 1 MVP) ---
  preprocess_feat:
    build:
      context: ./feature_extraction/pre_process # Context is where preprocess.dockerfile and preprocess.py live
      dockerfile: preprocess.dockerfile # Name of the Dockerfile in that context
    container_name: preprocess_feat
    volumes:
      # Mount input data (read-only)
      - ./feature_extraction/data/input:/app/data/input:ro
      # Mount output directory for processed data (read-write)
      - ./feature_extraction/data/processed:/app/data/output:rw
      # Mount config directory (read-only)
      - ./feature_extraction/data_processing_config.json:/app/config/data_processing_config.json:ro
    command: uv run python preprocess.py
    depends_on:
      rust_pipeline:
        condition: service_completed_successfully
      db:
        condition: service_healthy
      # feature_analysis:
      #   # Wait for feature_analysis to complete
      #   condition: service_completed_successfully
    environment:
      - PROCESSED_ERA_IDENTIFIER=Era1
    networks:
      - ingestion-net

  feature_extraction:
    build:
      context: ./feature_extraction/feature
      dockerfile: feature.dockerfile
    container_name: feature_extraction
    volumes:
      - ./feature_extraction/data/processed:/app/data/processed:ro
      - ./feature_extraction/data/output:/app/data/output:rw
      - ./feature_extraction/config:/app/config:ro
    command: uv run python extract_features.py
    environment:
      - DB_USER=postgres
      - DB_PASSWORD=postgres
      - DB_HOST=db
      - DB_PORT=5432
      - DB_NAME=postgres
    depends_on:
      db:
        condition: service_healthy
<<<<<<< HEAD
      # preprocess_feat:
      #   condition: service_completed_successfullyy:
=======
      rust_pipeline:
        condition: service_completed_successfully
      preprocess_feat:
        condition: service_completed_successfully
>>>>>>> 674e4714
    deploy:
      resources:
        reservations:
          devices:
            - capabilities: [ gpu ] # modern device request:contentReference[oaicite:14]{index=14}
              driver: nvidia
<<<<<<< HEAD

=======
>>>>>>> 674e4714
    networks:
      - ingestion-net

  feature_extraction_gpu:
    build:
      context: ./feature_extraction/feature-gpu
      dockerfile: feature_gpu.dockerfile
    deploy:
      resources:
        reservations:
          devices:
            - capabilities: [ gpu ] # modern device request:contentReference[oaicite:14]{index=14}
              driver: nvidia
    container_name: feature_extraction_gpu
    volumes:
      - ./feature_extraction/data/processed:/app/data/processed:ro
      - ./feature_extraction/data/output:/app/data/output:rw
    environment:
      - DB_USER=postgres
      - DB_PASSWORD=postgres
      - DB_HOST=db
      - DB_PORT=5432
      - DB_NAME=postgres
    depends_on:
      db:
        condition: service_healthy
      preprocess_feat:
        condition: service_completed_successfully
    networks:
      - ingestion-net

  feature_analysis:
    build:
      context: ./feature_extraction # Changed context to the parent directory
      dockerfile: ./data_analysis/analysis.dockerfile # Path to Dockerfile from new context
    # CMD from Dockerfile will be used
    volumes:
      # Mount the specific input config file to a specific location in the container
      - ./feature_extraction/data_processing_config.json:/app/input_config/data_processing_config.json:ro
      # Mount the host output directory to a specific output location in the container
      - ./feature_extraction/data/analysis:/app/output_data:rw
    depends_on:
      rust_pipeline:
        condition: service_completed_successfully
      db:
        condition: service_healthy
    environment:
      - DB_HOST=db
      - DB_USER=postgres
      - DB_PASSWORD=postgres
      - DB_NAME=postgres
      - PYTHONUNBUFFERED=1 # Good for seeing prints immediately
    networks:
      - ingestion-net

# --- Volumes ---
volumes:
  postgres-data:
  redis-data:
  pgadmin-data:
  prefect_data:
  prefect_db:
  mlflow_data:
  model_builder_mlflow_staging: {} # --- Network ---
networks:
  ingestion-net:
    name: ingestion-net
    driver: bridge<|MERGE_RESOLUTION|>--- conflicted
+++ resolved
@@ -290,25 +290,16 @@
     depends_on:
       db:
         condition: service_healthy
-<<<<<<< HEAD
-      # preprocess_feat:
-      #   condition: service_completed_successfullyy:
-=======
       rust_pipeline:
         condition: service_completed_successfully
       preprocess_feat:
         condition: service_completed_successfully
->>>>>>> 674e4714
     deploy:
       resources:
         reservations:
           devices:
             - capabilities: [ gpu ] # modern device request:contentReference[oaicite:14]{index=14}
               driver: nvidia
-<<<<<<< HEAD
-
-=======
->>>>>>> 674e4714
     networks:
       - ingestion-net
 
