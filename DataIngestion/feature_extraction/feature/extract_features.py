--- conflicted
+++ resolved
@@ -794,7 +794,6 @@
         import traceback
         logging.error(traceback.format_exc())
 
-<<<<<<< HEAD
     # Perform simple feature selection
     logging.info("Selecting relevant features …")
     final_tsfresh_features = select_relevant_features(final_tsfresh_features)
@@ -802,9 +801,6 @@
     OUTPUT_PATH.parent.mkdir(parents=True, exist_ok=True)
     final_tsfresh_features.to_parquet(OUTPUT_PATH)
     logging.info("Feature set saved to %s", OUTPUT_PATH)
-=======
-    logging.info("Feature extraction process completed.")
->>>>>>> 6086a4a9
 
     # Persist the selected features as a separate parquet file for convenience
     SELECTED_OUTPUT_PATH.parent.mkdir(parents=True, exist_ok=True)
